{
  "name": "@fuels/connectors",
  "version": "0.1.1",
  "main": "./dist/index.js",
  "module": "./dist/index.mjs",
  "types": "./dist/index.d.ts",
  "exports": {
    ".": {
      "require": "./dist/index.js",
      "import": "./dist/index.mjs",
      "types": "./dist/index.d.ts"
    }
  },
  "files": ["dist"],
  "scripts": {
    "build": "tsup",
    "build:watch": "tsup --watch",
    "ts:check": "tsc --noEmit"
  },
  "peerDependencies": {
    "fuels": ">=0.78.0"
  },
  "devDependencies": {
    "@fuel-connectors/fuel-development-wallet": "workspace:*",
    "@fuel-connectors/fuel-wallet": "workspace:*",
    "@fuel-connectors/fuelet-wallet": "workspace:*",
<<<<<<< HEAD
    "@fuel-connectors/bako-safe": "workspace:*",
=======
    "@fuel-connectors/evm-connector": "workspace:*",
>>>>>>> 50cbc266
    "fuels": "0.79.0",
    "terser": "5.29.2",
    "tsup": "8.0.2",
    "typescript": "5.4.3"
  }
}<|MERGE_RESOLUTION|>--- conflicted
+++ resolved
@@ -24,11 +24,8 @@
     "@fuel-connectors/fuel-development-wallet": "workspace:*",
     "@fuel-connectors/fuel-wallet": "workspace:*",
     "@fuel-connectors/fuelet-wallet": "workspace:*",
-<<<<<<< HEAD
     "@fuel-connectors/bako-safe": "workspace:*",
-=======
     "@fuel-connectors/evm-connector": "workspace:*",
->>>>>>> 50cbc266
     "fuels": "0.79.0",
     "terser": "5.29.2",
     "tsup": "8.0.2",
