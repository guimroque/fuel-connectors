{
  "name": "@fuels/connectors",
  "version": "0.5.0",
  "main": "./dist/index.js",
  "module": "./dist/index.mjs",
  "types": "./dist/index.d.ts",
  "exports": {
    ".": {
      "require": "./dist/index.js",
      "import": "./dist/index.mjs",
      "types": "./dist/index.d.ts"
    },
    "./walletconnect": {
      "require": "./dist/walletconnect-connector/index.js",
      "import": "./dist/walletconnect-connector/index.mjs",
      "types": "./dist/walletconnect-connector/src/index.d.ts"
    },
    "./evm": {
      "require": "./dist/evm-connector/index.js",
      "import": "./dist/evm-connector/index.mjs",
      "types": "./dist/evm-connector/src/index.d.ts"
    }
  },
  "files": ["dist"],
  "scripts": {
    "build": "tsup",
    "build:watch": "tsup --watch",
    "ts:check": "tsc --noEmit"
  },
  "peerDependencies": {
    "fuels": ">=0.88.1"
  },
  "dependencies": {
    "@ethereumjs/util": "9.0.3",
    "@ethersproject/bytes": "5.7.0",
    "@wagmi/core": "2.9.1",
    "@web3modal/wagmi": "4.1.11",
    "viem": "2.10.2"
  },
  "devDependencies": {
    "@fuel-connectors/burner-wallet-connector": "workspace:*",
    "@fuel-connectors/evm-connector": "workspace:*",
    "@fuel-connectors/fuel-development-wallet": "workspace:*",
    "@fuel-connectors/fuel-wallet": "workspace:*",
    "@fuel-connectors/fuelet-wallet": "workspace:*",
<<<<<<< HEAD
    "@fuel-connectors/bako-safe": "workspace:*",
    "@fuel-connectors/evm-connector": "workspace:*",
    "fuels": "0.79.0",
    "terser": "5.29.2",
=======
    "@fuel-connectors/walletconnect-connector": "workspace:*",
    "fuels": "0.88.1",
    "terser": "5.31.0",
>>>>>>> 8c12dcf1
    "tsup": "8.0.2",
    "typescript": "5.4.5"
  }
}<|MERGE_RESOLUTION|>--- conflicted
+++ resolved
@@ -28,7 +28,8 @@
     "ts:check": "tsc --noEmit"
   },
   "peerDependencies": {
-    "fuels": ">=0.88.1"
+    "fuels": ">=0.88.1",
+    "socket.io-client": "4.7.2"
   },
   "dependencies": {
     "@ethereumjs/util": "9.0.3",
@@ -43,16 +44,10 @@
     "@fuel-connectors/fuel-development-wallet": "workspace:*",
     "@fuel-connectors/fuel-wallet": "workspace:*",
     "@fuel-connectors/fuelet-wallet": "workspace:*",
-<<<<<<< HEAD
-    "@fuel-connectors/bako-safe": "workspace:*",
-    "@fuel-connectors/evm-connector": "workspace:*",
-    "fuels": "0.79.0",
-    "terser": "5.29.2",
-=======
     "@fuel-connectors/walletconnect-connector": "workspace:*",
+    "@fuel-connectors/bakosafe-connector": "workspace:*",
     "fuels": "0.88.1",
     "terser": "5.31.0",
->>>>>>> 8c12dcf1
     "tsup": "8.0.2",
     "typescript": "5.4.5"
   }
