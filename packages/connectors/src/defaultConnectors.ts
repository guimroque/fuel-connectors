--- conflicted
+++ resolved
@@ -1,9 +1,6 @@
-<<<<<<< HEAD
 import { BakoSafeConnector } from '@fuel-connectors/bako-safe';
 import { EVMWalletConnector } from '@fuel-connectors/evm-connector';
-=======
 import { BurnerWalletConnector } from '@fuel-connectors/burner-wallet-connector';
->>>>>>> 8c12dcf1
 import { FuelWalletDevelopmentConnector } from '@fuel-connectors/fuel-development-wallet';
 import { FuelWalletConnector } from '@fuel-connectors/fuel-wallet';
 import { FueletWalletConnector } from '@fuel-connectors/fuelet-wallet';
@@ -19,12 +16,9 @@
   const connectors = [
     new FuelWalletConnector(),
     new FueletWalletConnector(),
-<<<<<<< HEAD
     new BakoSafeConnector(),
     new EVMWalletConnector(),
-=======
     new BurnerWalletConnector(),
->>>>>>> 8c12dcf1
   ];
 
   if (devMode) {
