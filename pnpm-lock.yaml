--- conflicted
+++ resolved
@@ -48,13 +48,8 @@
         specifier: workspace:*
         version: link:../../packages/connectors
       fuels:
-<<<<<<< HEAD
-        specifier: 0.78.0
-        version: 0.78.0(dexie@3.2.6)
-=======
         specifier: 0.79.0
-        version: 0.79.0(dexie@4.0.1)
->>>>>>> adf2fa0c
+        version: 0.79.0(dexie@3.2.6)
     devDependencies:
       tsup:
         specifier: 8.0.2
@@ -78,13 +73,8 @@
         specifier: 5.28.8
         version: 5.28.8(react@18.2.0)
       fuels:
-<<<<<<< HEAD
-        specifier: 0.78.0
-        version: 0.78.0(dexie@3.2.6)
-=======
         specifier: 0.79.0
-        version: 0.79.0(dexie@4.0.1)
->>>>>>> adf2fa0c
+        version: 0.79.0(dexie@3.2.6)
       react:
         specifier: 18.2.0
         version: 18.2.0
@@ -148,13 +138,8 @@
         specifier: workspace:*
         version: link:../fuelet-wallet
       fuels:
-<<<<<<< HEAD
-        specifier: 0.78.0
-        version: 0.78.0(dexie@3.2.6)
-=======
         specifier: 0.79.0
-        version: 0.79.0(dexie@4.0.1)
->>>>>>> adf2fa0c
+        version: 0.79.0(dexie@3.2.6)
       terser:
         specifier: 5.29.2
         version: 5.29.2
@@ -171,13 +156,8 @@
         specifier: workspace:*
         version: link:../fuel-wallet
       fuels:
-<<<<<<< HEAD
-        specifier: 0.78.0
-        version: 0.78.0(dexie@3.2.6)
-=======
         specifier: 0.79.0
-        version: 0.79.0(dexie@4.0.1)
->>>>>>> adf2fa0c
+        version: 0.79.0(dexie@3.2.6)
       tsup:
         specifier: 8.0.2
         version: 8.0.2(typescript@5.4.3)
@@ -201,13 +181,8 @@
         specifier: 3.3.0
         version: 3.3.0
       fuels:
-<<<<<<< HEAD
-        specifier: 0.78.0
-        version: 0.78.0(dexie@3.2.6)
-=======
         specifier: 0.79.0
-        version: 0.79.0(dexie@4.0.1)
->>>>>>> adf2fa0c
+        version: 0.79.0(dexie@3.2.6)
       tsup:
         specifier: 8.0.2
         version: 8.0.2(typescript@5.4.3)
@@ -227,13 +202,8 @@
         specifier: workspace:*
         version: link:../fuel-wallet
       fuels:
-<<<<<<< HEAD
-        specifier: 0.78.0
-        version: 0.78.0(dexie@3.2.6)
-=======
         specifier: 0.79.0
-        version: 0.79.0(dexie@4.0.1)
->>>>>>> adf2fa0c
+        version: 0.79.0(dexie@3.2.6)
       tsup:
         specifier: 8.0.2
         version: 8.0.2(typescript@5.4.3)
@@ -1369,6 +1339,24 @@
     dev: true
     optional: true
 
+  /@fuel-ts/abi-coder@0.78.0:
+    resolution: {integrity: sha512-66HGsaJUL3P9Qg3jwa8dGadTMZSnsHZj3FLOsL+IaQiaU0pwVzmYdhLjm/GfhmKatWIvwgHiKqVu9Vv/7A0ZQQ==}
+    engines: {node: ^18.18.2 || ^20.0.0}
+    dependencies:
+      '@fuel-ts/crypto': 0.78.0
+      '@fuel-ts/errors': 0.78.0
+      '@fuel-ts/hasher': 0.78.0
+      '@fuel-ts/interfaces': 0.78.0
+      '@fuel-ts/math': 0.78.0
+      '@fuel-ts/utils': 0.78.0
+      '@fuel-ts/versions': 0.78.0
+      ethers: 6.11.1
+      type-fest: 3.13.1
+    transitivePeerDependencies:
+      - bufferutil
+      - utf-8-validate
+    dev: true
+
   /@fuel-ts/abi-coder@0.79.0:
     resolution: {integrity: sha512-Jdp0megar7aFP+jecnUvd1SR488wYG0AMb0C7lXpXoWIryk8DwHv8odIMXnj5WA7/VpApXiREgYoTCFs8k65oA==}
     engines: {node: ^18.18.2 || ^20.0.0}
@@ -1386,6 +1374,23 @@
       - bufferutil
       - utf-8-validate
 
+  /@fuel-ts/abi-typegen@0.78.0:
+    resolution: {integrity: sha512-YLdh6cAXXsQei4DQlNg5LB/lULVvLBXfwP203VGZ9BGkRnzm3LBHKh/G3d1/L1nBuB/JiBw5iJvR3AosZ18l8g==}
+    engines: {node: ^18.18.2 || ^20.0.0}
+    hasBin: true
+    dependencies:
+      '@fuel-ts/errors': 0.78.0
+      '@fuel-ts/interfaces': 0.78.0
+      '@fuel-ts/utils': 0.78.0
+      '@fuel-ts/versions': 0.78.0
+      commander: 9.5.0
+      glob: 10.3.10
+      handlebars: 4.7.8
+      mkdirp: 1.0.4
+      ramda: 0.29.1
+      rimraf: 3.0.2
+    dev: true
+
   /@fuel-ts/abi-typegen@0.79.0:
     resolution: {integrity: sha512-YGSc8KmFiYGp/H1ONbKsmX9CQwtV3TSt9NKcfguD26mlW5vNdmpDgEmELxn9xZCKqu4swAtMhT85f+jHzE//CQ==}
     engines: {node: ^18.18.2 || ^20.0.0}
@@ -1396,19 +1401,53 @@
       '@fuel-ts/utils': 0.79.0
       '@fuel-ts/versions': 0.79.0
       commander: 9.5.0
-      glob: 10.3.12
+      glob: 10.3.10
       handlebars: 4.7.8
       mkdirp: 1.0.4
       ramda: 0.29.1
       rimraf: 3.0.2
 
-<<<<<<< HEAD
   /@fuel-ts/account@0.78.0(dexie@3.2.6):
     resolution: {integrity: sha512-dJOiwtVLBaiBafaIxpfb17+F3T+d+4yR/exIHYlQ/+uLOvXDFdxLfy/cz7uYMc94tvye9UPblUTgNpc2fPEnSA==}
-=======
-  /@fuel-ts/account@0.79.0(dexie@4.0.1):
+    engines: {node: ^18.18.2 || ^20.0.0}
+    dependencies:
+      '@fuel-ts/abi-coder': 0.78.0
+      '@fuel-ts/address': 0.78.0
+      '@fuel-ts/crypto': 0.78.0
+      '@fuel-ts/errors': 0.78.0
+      '@fuel-ts/fuel-core': 0.78.0
+      '@fuel-ts/hasher': 0.78.0
+      '@fuel-ts/interfaces': 0.78.0
+      '@fuel-ts/math': 0.78.0
+      '@fuel-ts/merkle': 0.78.0
+      '@fuel-ts/transactions': 0.78.0
+      '@fuel-ts/utils': 0.78.0
+      '@fuel-ts/versions': 0.78.0
+      '@fuels/assets': 0.1.5
+      '@fuels/vm-asm': 0.42.1
+      '@noble/curves': 1.4.0
+      dexie-observable: 4.0.1-beta.13(dexie@3.2.6)
+      ethers: 6.11.1
+      events: 3.3.0
+      graphql: 16.8.1
+      graphql-request: 5.0.0(graphql@16.8.1)
+      graphql-tag: 2.12.6(graphql@16.8.1)
+      json-rpc-2.0: 1.7.0
+      portfinder: 1.0.32
+      ramda: 0.29.1
+      tai64: 1.0.0
+      tree-kill: 1.2.2
+      uuid: 9.0.1
+    transitivePeerDependencies:
+      - bufferutil
+      - dexie
+      - encoding
+      - supports-color
+      - utf-8-validate
+    dev: true
+
+  /@fuel-ts/account@0.79.0(dexie@3.2.6):
     resolution: {integrity: sha512-Rj0jV7JrXAolHk6/qlgCrK0YYjSVV6ehqf2g8lxmS102ShcS+/bVHvGhxhUeefGtHOdmHuVEJEcchcbpfuiYaQ==}
->>>>>>> adf2fa0c
     engines: {node: ^18.18.2 || ^20.0.0}
     dependencies:
       '@fuel-ts/abi-coder': 0.79.0
@@ -1445,6 +1484,22 @@
       - supports-color
       - utf-8-validate
 
+  /@fuel-ts/address@0.78.0:
+    resolution: {integrity: sha512-1qT4jgMej8cqUFS40gQ53RTHYnYtgilKnY7GF7GFJdxFpBNIWQWNRbzYZM0NV/MYfLDRHEXCv0Ec0ditPVtXbw==}
+    engines: {node: ^18.18.2 || ^20.0.0}
+    dependencies:
+      '@fuel-ts/crypto': 0.78.0
+      '@fuel-ts/errors': 0.78.0
+      '@fuel-ts/interfaces': 0.78.0
+      '@fuel-ts/utils': 0.78.0
+      '@fuel-ts/versions': 0.78.0
+      '@noble/hashes': 1.4.0
+      bech32: 2.0.0
+    transitivePeerDependencies:
+      - bufferutil
+      - utf-8-validate
+    dev: true
+
   /@fuel-ts/address@0.79.0:
     resolution: {integrity: sha512-KiDWMQB6cyY9sUCi7e7NPx2sCCejYjC/vLQrTnu4AxV2aVVwQ4GWcRpHO1OGYZ5RalR/yvcR9ebQhpidnU0lUw==}
     engines: {node: ^18.18.2 || ^20.0.0}
@@ -1460,7 +1515,6 @@
       - bufferutil
       - utf-8-validate
 
-<<<<<<< HEAD
   /@fuel-ts/contract@0.78.0(dexie@3.2.6):
     resolution: {integrity: sha512-v2oZ8XIE35rZo4rk3ILsrLyV084qe07JtYTs8JwdpCpdk5FKfoCevzh7U9PKjtz+VabUSBFFLXzMY41knbfRpg==}
     engines: {node: ^18.18.2 || ^20.0.0}
@@ -1477,30 +1531,49 @@
       '@fuel-ts/transactions': 0.78.0
       '@fuel-ts/utils': 0.78.0
       '@fuel-ts/versions': 0.78.0
-=======
-  /@fuel-ts/contract@0.79.0(dexie@4.0.1):
+    transitivePeerDependencies:
+      - bufferutil
+      - dexie
+      - encoding
+      - supports-color
+      - utf-8-validate
+    dev: true
+
+  /@fuel-ts/contract@0.79.0(dexie@3.2.6):
     resolution: {integrity: sha512-kyC/pynI5kgTcm9R7xl1qrfUfMWsUQhXfnyv8AXeFuPIIrQMxIvKlKL4bgmQ6AUFJhTDiAv2fmc5dlbqO8RS7w==}
     engines: {node: ^18.18.2 || ^20.0.0}
     dependencies:
       '@fuel-ts/abi-coder': 0.79.0
-      '@fuel-ts/account': 0.79.0(dexie@4.0.1)
+      '@fuel-ts/account': 0.79.0(dexie@3.2.6)
       '@fuel-ts/address': 0.79.0
       '@fuel-ts/crypto': 0.79.0
       '@fuel-ts/errors': 0.79.0
       '@fuel-ts/hasher': 0.79.0
       '@fuel-ts/interfaces': 0.79.0
       '@fuel-ts/merkle': 0.79.0
-      '@fuel-ts/program': 0.79.0(dexie@4.0.1)
+      '@fuel-ts/program': 0.79.0(dexie@3.2.6)
       '@fuel-ts/transactions': 0.79.0
       '@fuel-ts/utils': 0.79.0
       '@fuel-ts/versions': 0.79.0
->>>>>>> adf2fa0c
     transitivePeerDependencies:
       - bufferutil
       - dexie
       - encoding
       - supports-color
       - utf-8-validate
+
+  /@fuel-ts/crypto@0.78.0:
+    resolution: {integrity: sha512-3SV7lFjK9EvEwgE5v+2R5PeTTZdr/27LaD4FvZ+O2qby0YV503jmDvy4AlZ0Ps3q9dQl5AmpIUkFpoWhVUJMWA==}
+    engines: {node: ^18.18.2 || ^20.0.0}
+    dependencies:
+      '@fuel-ts/errors': 0.78.0
+      '@fuel-ts/utils': 0.78.0
+      '@noble/hashes': 1.4.0
+      ethers: 6.11.1
+    transitivePeerDependencies:
+      - bufferutil
+      - utf-8-validate
+    dev: true
 
   /@fuel-ts/crypto@0.79.0:
     resolution: {integrity: sha512-kjXhoNK3rVrx0nDGDN9L1nZ6yU6XBVOujhrA5un9RD/hw4DdXfBL4XSIwu6HJ5ZLCcx555kabNHku9VxpIGopg==}
@@ -1514,12 +1587,29 @@
       - bufferutil
       - utf-8-validate
 
+  /@fuel-ts/errors@0.78.0:
+    resolution: {integrity: sha512-54hclzlXn847pOLz59GitIQ3jQFPwjuZFVUolgmESQ6d3udfG6loCups1GbPPnSBJADyDtnn6q+k49g/lO+e6Q==}
+    engines: {node: ^18.18.2 || ^20.0.0}
+    dependencies:
+      '@fuel-ts/versions': 0.78.0
+    dev: true
+
   /@fuel-ts/errors@0.79.0:
     resolution: {integrity: sha512-duca9y2b2z2uOgecxSqaCiRnWbu8Mb+O9zcJelXRpML9yAd7RUMn9enCEohCyFJpFCn4O3tKizJvnmNkeDrbew==}
     engines: {node: ^18.18.2 || ^20.0.0}
     dependencies:
       '@fuel-ts/versions': 0.79.0
 
+  /@fuel-ts/forc@0.78.0:
+    resolution: {integrity: sha512-pzxaKvBx1cRlq9pfdma+86vWQc8HyjWQd5kh1DqEKYbje8Li2HfMZvLDGVpSB+/D2vimnIOOCWOS7NO4j1xrQQ==}
+    hasBin: true
+    requiresBuild: true
+    dependencies:
+      node-fetch: 2.7.0
+    transitivePeerDependencies:
+      - encoding
+    dev: true
+
   /@fuel-ts/forc@0.79.0:
     resolution: {integrity: sha512-+8fthdhkKLrnjwMNf8Cg66IYfEIOHipxE+q+Pem4iECDKq8o5U94sjut+AG1MisoXuU4P6hYd5uKioT4YLV+ow==}
     hasBin: true
@@ -1529,6 +1619,16 @@
     transitivePeerDependencies:
       - encoding
 
+  /@fuel-ts/fuel-core@0.78.0:
+    resolution: {integrity: sha512-2ktK9mFSJBJrvXFuUU2meQjkv8XXNBE3++rwx51Z3vbV+0nb8+omgSzgRYPIdszHltPT12LUf8hyhdqOU4PtkA==}
+    hasBin: true
+    requiresBuild: true
+    dependencies:
+      node-fetch: 2.7.0
+    transitivePeerDependencies:
+      - encoding
+    dev: true
+
   /@fuel-ts/fuel-core@0.79.0:
     resolution: {integrity: sha512-7RfY2YsXaw5iSzMQgdHjA+NB4WH24qaaMrHqg3+llBBVst0ZsdgC6DK61Z/DUf7sAnLX/DC147b05O5xI6/QCg==}
     hasBin: true
@@ -1537,6 +1637,22 @@
       node-fetch: 2.7.0
     transitivePeerDependencies:
       - encoding
+
+  /@fuel-ts/hasher@0.78.0:
+    resolution: {integrity: sha512-nw6jAYF4m9kydxvt2iPHsxbpti+N2HbDRnXz7nPuVBCYFDxoql5HzmMdK4DhaqgzLCGomkFZH2O1wJ/nLlPSOQ==}
+    engines: {node: ^18.18.2 || ^20.0.0}
+    dependencies:
+      '@fuel-ts/address': 0.78.0
+      '@fuel-ts/crypto': 0.78.0
+      '@fuel-ts/interfaces': 0.78.0
+      '@fuel-ts/math': 0.78.0
+      '@fuel-ts/utils': 0.78.0
+      '@noble/hashes': 1.4.0
+      ramda: 0.29.1
+    transitivePeerDependencies:
+      - bufferutil
+      - utf-8-validate
+    dev: true
 
   /@fuel-ts/hasher@0.79.0:
     resolution: {integrity: sha512-y4qcJjIqHxYas3QJm5eI2tcR2Ql/+ReF8avCJ/TS4c/7ZTqESlW4GYHuzgt4+BRawXa+keDfyrbV3gSVS0UByQ==}
@@ -1553,10 +1669,24 @@
       - bufferutil
       - utf-8-validate
 
+  /@fuel-ts/interfaces@0.78.0:
+    resolution: {integrity: sha512-VRj1V8bmJ0l6hiRXw5sNk1KcHEtu8AYy4U4WqAeTUpQwJBMKDQN89QtJPqoZMHh1/j9wOcJbfnnRyskpKRkgJg==}
+    engines: {node: ^18.18.2 || ^20.0.0}
+    dev: true
+
   /@fuel-ts/interfaces@0.79.0:
     resolution: {integrity: sha512-L0KrElKvtLRYDzR/SNH26jVLSLBlE+xng9Wm4gyLSrR7Wnf6pB/l+/BrqGdwbWlN9kD205tC7pUa0KD5AugE2w==}
     engines: {node: ^18.18.2 || ^20.0.0}
 
+  /@fuel-ts/math@0.78.0:
+    resolution: {integrity: sha512-JeDz/7GQJrIhm0EM3jim1qOCNw3/FoG0M3hN2TSzItN5tiaupwjMXb5CgQS5k+WwmXWKQikWJwQBz5dLdbB3qA==}
+    engines: {node: ^18.18.2 || ^20.0.0}
+    dependencies:
+      '@fuel-ts/errors': 0.78.0
+      '@types/bn.js': 5.1.5
+      bn.js: 5.2.1
+    dev: true
+
   /@fuel-ts/math@0.79.0:
     resolution: {integrity: sha512-x5BxKYzrBF+RfqaUQyWXl4dLn16CMOWQdiVL22ixwFJY42lLKMCaFkN+91dXbF1T0bOlsYclZXfNIlCxGqqfFA==}
     engines: {node: ^18.18.2 || ^20.0.0}
@@ -1564,6 +1694,18 @@
       '@fuel-ts/errors': 0.79.0
       '@types/bn.js': 5.1.5
       bn.js: 5.2.1
+
+  /@fuel-ts/merkle@0.78.0:
+    resolution: {integrity: sha512-Aw+TNQJv/nOPMkq9YoSMBOePn1/ZWblJbs1lGQ1F4HK4Dv0ghPeJPJgMoY8E7CAQKD2iajX8QqdSUUBwHpnfjQ==}
+    engines: {node: ^18.18.2 || ^20.0.0}
+    dependencies:
+      '@fuel-ts/hasher': 0.78.0
+      '@fuel-ts/interfaces': 0.78.0
+      '@fuel-ts/math': 0.78.0
+    transitivePeerDependencies:
+      - bufferutil
+      - utf-8-validate
+    dev: true
 
   /@fuel-ts/merkle@0.79.0:
     resolution: {integrity: sha512-VNKvpayikz6HusX2KhSkJTdPyamG+4sv5zOugCRFfjLMJHp1YpGwvy64AY4SijVMojNWP7Pf6Yr4juEKc01XaQ==}
@@ -1576,7 +1718,6 @@
       - bufferutil
       - utf-8-validate
 
-<<<<<<< HEAD
   /@fuel-ts/program@0.78.0(dexie@3.2.6):
     resolution: {integrity: sha512-NOWoP5uZZAIBAp0/vy/zWRnTYwhft4DGE45y1G2wDh+A2AmUdvts3w4IwhEQIYy+RcssAzW9+UMyYWKNA1DNdg==}
     engines: {node: ^18.18.2 || ^20.0.0}
@@ -1591,13 +1732,21 @@
       '@fuel-ts/transactions': 0.78.0
       '@fuel-ts/utils': 0.78.0
       '@fuel-ts/versions': 0.78.0
-=======
-  /@fuel-ts/program@0.79.0(dexie@4.0.1):
+      '@fuels/vm-asm': 0.42.1
+    transitivePeerDependencies:
+      - bufferutil
+      - dexie
+      - encoding
+      - supports-color
+      - utf-8-validate
+    dev: true
+
+  /@fuel-ts/program@0.79.0(dexie@3.2.6):
     resolution: {integrity: sha512-TwLP2qYuR13anM57cDEUGPUlakuVGUnJ4W5h3uUGINfO5USnyQkW9vwvLcFsXL8WvqOimFGMnmRv+ElsMM4Q3A==}
     engines: {node: ^18.18.2 || ^20.0.0}
     dependencies:
       '@fuel-ts/abi-coder': 0.79.0
-      '@fuel-ts/account': 0.79.0(dexie@4.0.1)
+      '@fuel-ts/account': 0.79.0(dexie@3.2.6)
       '@fuel-ts/address': 0.79.0
       '@fuel-ts/errors': 0.79.0
       '@fuel-ts/hasher': 0.79.0
@@ -1606,7 +1755,6 @@
       '@fuel-ts/transactions': 0.79.0
       '@fuel-ts/utils': 0.79.0
       '@fuel-ts/versions': 0.79.0
->>>>>>> adf2fa0c
       '@fuels/vm-asm': 0.42.1
     transitivePeerDependencies:
       - bufferutil
@@ -1615,7 +1763,6 @@
       - supports-color
       - utf-8-validate
 
-<<<<<<< HEAD
   /@fuel-ts/script@0.78.0(dexie@3.2.6):
     resolution: {integrity: sha512-by4f627nhl6dxhA6dctbA7t14ZOO/pz1tRK+2hpE8fsOCiWMiunrSkAoAMKPrjJaarDPlK1waFgDIqa2/Lfzdg==}
     engines: {node: ^18.18.2 || ^20.0.0}
@@ -1630,28 +1777,50 @@
       '@fuel-ts/program': 0.78.0(dexie@3.2.6)
       '@fuel-ts/transactions': 0.78.0
       '@fuel-ts/utils': 0.78.0
-=======
-  /@fuel-ts/script@0.79.0(dexie@4.0.1):
-    resolution: {integrity: sha512-w3qB3oD1y/HMOzSU7pWRSMHDn+nurYB/zqk0HRDVPdF6t53hv6yaXQukSzHhsk2Fvsy+nsDEWVj63VZl0ehzAw==}
-    engines: {node: ^18.18.2 || ^20.0.0}
-    dependencies:
-      '@fuel-ts/abi-coder': 0.79.0
-      '@fuel-ts/abi-typegen': 0.79.0
-      '@fuel-ts/account': 0.79.0(dexie@4.0.1)
-      '@fuel-ts/address': 0.79.0
-      '@fuel-ts/errors': 0.79.0
-      '@fuel-ts/interfaces': 0.79.0
-      '@fuel-ts/math': 0.79.0
-      '@fuel-ts/program': 0.79.0(dexie@4.0.1)
-      '@fuel-ts/transactions': 0.79.0
-      '@fuel-ts/utils': 0.79.0
->>>>>>> adf2fa0c
     transitivePeerDependencies:
       - bufferutil
       - dexie
       - encoding
       - supports-color
       - utf-8-validate
+    dev: true
+
+  /@fuel-ts/script@0.79.0(dexie@3.2.6):
+    resolution: {integrity: sha512-w3qB3oD1y/HMOzSU7pWRSMHDn+nurYB/zqk0HRDVPdF6t53hv6yaXQukSzHhsk2Fvsy+nsDEWVj63VZl0ehzAw==}
+    engines: {node: ^18.18.2 || ^20.0.0}
+    dependencies:
+      '@fuel-ts/abi-coder': 0.79.0
+      '@fuel-ts/abi-typegen': 0.79.0
+      '@fuel-ts/account': 0.79.0(dexie@3.2.6)
+      '@fuel-ts/address': 0.79.0
+      '@fuel-ts/errors': 0.79.0
+      '@fuel-ts/interfaces': 0.79.0
+      '@fuel-ts/math': 0.79.0
+      '@fuel-ts/program': 0.79.0(dexie@3.2.6)
+      '@fuel-ts/transactions': 0.79.0
+      '@fuel-ts/utils': 0.79.0
+    transitivePeerDependencies:
+      - bufferutil
+      - dexie
+      - encoding
+      - supports-color
+      - utf-8-validate
+
+  /@fuel-ts/transactions@0.78.0:
+    resolution: {integrity: sha512-NcnZd6Yh8dY9h8F0m5jEjLf5+aVBG1g82yjYJPsZsNuQ8CFMKzJJwvyEV3aKXOayG/kBRK4r3oBGbX6dIr7imA==}
+    engines: {node: ^18.18.2 || ^20.0.0}
+    dependencies:
+      '@fuel-ts/abi-coder': 0.78.0
+      '@fuel-ts/address': 0.78.0
+      '@fuel-ts/errors': 0.78.0
+      '@fuel-ts/hasher': 0.78.0
+      '@fuel-ts/interfaces': 0.78.0
+      '@fuel-ts/math': 0.78.0
+      '@fuel-ts/utils': 0.78.0
+    transitivePeerDependencies:
+      - bufferutil
+      - utf-8-validate
+    dev: true
 
   /@fuel-ts/transactions@0.79.0:
     resolution: {integrity: sha512-k7S4FSO6RrSaSjUaHnuK9KmfaH856ertn+Eall75ZhVV+00Lh+Ewe64xMzzqmKqdr7Puii2QAaKCtssHVDAfOQ==}
@@ -1668,6 +1837,16 @@
       - bufferutil
       - utf-8-validate
 
+  /@fuel-ts/utils@0.78.0:
+    resolution: {integrity: sha512-PnWRSbMyEQDjXJxbESoOsec6FEdyvxr34A72eEtsqypJ5vM4RQsQ8/DHMGiI6gDAWkLZhZWcNGNuzqpHcvl5xA==}
+    engines: {node: ^18.18.2 || ^20.0.0}
+    dependencies:
+      '@fuel-ts/errors': 0.78.0
+      '@fuel-ts/interfaces': 0.78.0
+      ramda: 0.29.1
+      rimraf: 3.0.2
+    dev: true
+
   /@fuel-ts/utils@0.79.0:
     resolution: {integrity: sha512-9hESU0q04jKlOvOC3qr9hpmJF2pgf5cdF785sV2apyTOfw9Luzi+O5uzTr9EKmazKr5nl8KhuDKAtTCIiBRfmA==}
     engines: {node: ^18.18.2 || ^20.0.0}
@@ -1676,6 +1855,15 @@
       '@fuel-ts/interfaces': 0.79.0
       ramda: 0.29.1
       rimraf: 3.0.2
+
+  /@fuel-ts/versions@0.78.0:
+    resolution: {integrity: sha512-w0cXfNcOcpqC2gJoKx+so8by6QMEs0pqlSWThhBoarkvy33DdMk682kiO0QfF47d7IlqLvDPiJhRTGQYo24IFA==}
+    engines: {node: ^18.18.2 || ^20.0.0}
+    hasBin: true
+    dependencies:
+      chalk: 4.1.2
+      cli-table: 0.3.11
+    dev: true
 
   /@fuel-ts/versions@0.79.0:
     resolution: {integrity: sha512-nTpBnfgYqyaK5snKmUaF43M1jcOQOOteQmsxrLnkrWIff4nR3vXGPM4Dm90pCNATMpz9DNs9gSDuC2oSKqoxnA==}
@@ -1698,11 +1886,7 @@
       '@radix-ui/react-dialog': 1.0.5(@types/react-dom@18.2.22)(@types/react@18.2.71)(react-dom@18.2.0)(react@18.2.0)
       '@tanstack/react-query': 5.28.8(react@18.2.0)
       events: 3.3.0
-<<<<<<< HEAD
-      fuels: 0.78.0(dexie@3.2.6)
-=======
-      fuels: 0.79.0(dexie@4.0.1)
->>>>>>> adf2fa0c
+      fuels: 0.79.0(dexie@3.2.6)
       react: 18.2.0
     transitivePeerDependencies:
       - '@types/react'
@@ -3726,7 +3910,6 @@
     requiresBuild: true
     optional: true
 
-<<<<<<< HEAD
   /fuels@0.78.0(dexie@3.2.6):
     resolution: {integrity: sha512-v4uXn6M5nDDsmbFvePotEAWSVlKIgfu2rqvcnQ9uObhgy5slpw+9yDNp8Ds2Z10wyC0bCJZZZslQhQiK/oltiQ==}
     engines: {node: ^18.18.2 || ^20.0.0}
@@ -3750,37 +3933,12 @@
       '@fuel-ts/transactions': 0.78.0
       '@fuel-ts/utils': 0.78.0
       '@fuel-ts/versions': 0.78.0
-=======
-  /fuels@0.79.0(dexie@4.0.1):
-    resolution: {integrity: sha512-koo7YKNzq821FOa7aLXdSAEllCLHWd+dcNwoAqyHkPw/zGKIUmeNpPDFXuL1zMGxkibTTJEaQ22vM4zHKP2rng==}
-    engines: {node: ^18.18.2 || ^20.0.0}
-    hasBin: true
-    dependencies:
-      '@fuel-ts/abi-coder': 0.79.0
-      '@fuel-ts/abi-typegen': 0.79.0
-      '@fuel-ts/account': 0.79.0(dexie@4.0.1)
-      '@fuel-ts/address': 0.79.0
-      '@fuel-ts/contract': 0.79.0(dexie@4.0.1)
-      '@fuel-ts/crypto': 0.79.0
-      '@fuel-ts/errors': 0.79.0
-      '@fuel-ts/forc': 0.79.0
-      '@fuel-ts/fuel-core': 0.79.0
-      '@fuel-ts/hasher': 0.79.0
-      '@fuel-ts/interfaces': 0.79.0
-      '@fuel-ts/math': 0.79.0
-      '@fuel-ts/merkle': 0.79.0
-      '@fuel-ts/program': 0.79.0(dexie@4.0.1)
-      '@fuel-ts/script': 0.79.0(dexie@4.0.1)
-      '@fuel-ts/transactions': 0.79.0
-      '@fuel-ts/utils': 0.79.0
-      '@fuel-ts/versions': 0.79.0
->>>>>>> adf2fa0c
       bundle-require: 4.0.2(esbuild@0.19.12)
       chalk: 4.1.2
       chokidar: 3.6.0
       commander: 9.5.0
       esbuild: 0.19.12
-      glob: 10.3.12
+      glob: 10.3.10
       handlebars: 4.7.8
       joycon: 3.1.1
       lodash.camelcase: 4.3.0
@@ -3795,6 +3953,51 @@
       - encoding
       - supports-color
       - utf-8-validate
+    dev: true
+
+  /fuels@0.79.0(dexie@3.2.6):
+    resolution: {integrity: sha512-koo7YKNzq821FOa7aLXdSAEllCLHWd+dcNwoAqyHkPw/zGKIUmeNpPDFXuL1zMGxkibTTJEaQ22vM4zHKP2rng==}
+    engines: {node: ^18.18.2 || ^20.0.0}
+    hasBin: true
+    dependencies:
+      '@fuel-ts/abi-coder': 0.79.0
+      '@fuel-ts/abi-typegen': 0.79.0
+      '@fuel-ts/account': 0.79.0(dexie@3.2.6)
+      '@fuel-ts/address': 0.79.0
+      '@fuel-ts/contract': 0.79.0(dexie@3.2.6)
+      '@fuel-ts/crypto': 0.79.0
+      '@fuel-ts/errors': 0.79.0
+      '@fuel-ts/forc': 0.79.0
+      '@fuel-ts/fuel-core': 0.79.0
+      '@fuel-ts/hasher': 0.79.0
+      '@fuel-ts/interfaces': 0.79.0
+      '@fuel-ts/math': 0.79.0
+      '@fuel-ts/merkle': 0.79.0
+      '@fuel-ts/program': 0.79.0(dexie@3.2.6)
+      '@fuel-ts/script': 0.79.0(dexie@3.2.6)
+      '@fuel-ts/transactions': 0.79.0
+      '@fuel-ts/utils': 0.79.0
+      '@fuel-ts/versions': 0.79.0
+      bundle-require: 4.0.2(esbuild@0.19.12)
+      chalk: 4.1.2
+      chokidar: 3.6.0
+      commander: 9.5.0
+      esbuild: 0.19.12
+      glob: 10.3.10
+      handlebars: 4.7.8
+      joycon: 3.1.1
+      lodash.camelcase: 4.3.0
+      portfinder: 1.0.32
+      rimraf: 3.0.2
+      toml: 3.0.0
+      tree-kill: 1.2.2
+      yup: 0.32.11
+    transitivePeerDependencies:
+      - bufferutil
+      - dexie
+      - encoding
+      - supports-color
+      - utf-8-validate
 
   /function-bind@1.1.2:
     resolution: {integrity: sha512-7XHNxH7qX9xG5mIwxkhumTox/MIRNcOgDrxWsMt2pAr23WHp6MrRlN7FBSFpCpr+oVO0F744iUgR82nJMfG2SA==}
@@ -3887,18 +4090,6 @@
       minimatch: 9.0.3
       minipass: 7.0.4
       path-scurry: 1.10.1
-    dev: true
-
-  /glob@10.3.12:
-    resolution: {integrity: sha512-TCNv8vJ+xz4QiqTpfOJA7HvYv+tNIRHKfUWw/q+v2jdgN4ebz+KY9tGx5J4rHP0o84mNP+ApH66HRX8us3Khqg==}
-    engines: {node: '>=16 || 14 >=14.17'}
-    hasBin: true
-    dependencies:
-      foreground-child: 3.1.1
-      jackspeak: 2.3.6
-      minimatch: 9.0.4
-      minipass: 7.0.4
-      path-scurry: 1.10.2
 
   /glob@7.2.3:
     resolution: {integrity: sha512-nFR0zLpU2YCaRxwoCJvL6UvCH2JFyFVIvwTLsIf21AuHlMskA1hhTdk+LlYJtOlYt9v6dvszD2BGRqBL+iQK9Q==}
@@ -4705,13 +4896,6 @@
     engines: {node: '>=16 || 14 >=14.17'}
     dependencies:
       brace-expansion: 2.0.1
-    dev: true
-
-  /minimatch@9.0.4:
-    resolution: {integrity: sha512-KqWh+VchfxcMNRAJjj2tnsSJdNbHsVgnkBhTNrW7AjVo6OvLtxw8zfT9oLw1JSohlFzJ8jCoTgaoXvJ+kHt6fw==}
-    engines: {node: '>=16 || 14 >=14.17'}
-    dependencies:
-      brace-expansion: 2.0.1
 
   /minimist-options@4.1.0:
     resolution: {integrity: sha512-Q4r8ghd80yhO/0j1O3B2BjweX3fiHg9cdOwjJd2J76Q135c+NDxGCqdYKQ1SKBuFfgWbAUzBfvYjPUEeNgqN1A==}
@@ -4981,14 +5165,6 @@
 
   /path-scurry@1.10.1:
     resolution: {integrity: sha512-MkhCqzzBEpPvxxQ71Md0b1Kk51W01lrYvlMzSUaIzNsODdd7mqhiimSZlr+VegAz5Z6Vzt9Xg2ttE//XBhH3EQ==}
-    engines: {node: '>=16 || 14 >=14.17'}
-    dependencies:
-      lru-cache: 10.2.0
-      minipass: 7.0.4
-    dev: true
-
-  /path-scurry@1.10.2:
-    resolution: {integrity: sha512-7xTavNy5RQXnsjANvVvMkEjvloOinkAjv/Z6Ildz9v2RinZ4SBKTWFOVRbaF8p0vpHnyjV/UwNDdKuUv6M5qcA==}
     engines: {node: '>=16 || 14 >=14.17'}
     dependencies:
       lru-cache: 10.2.0
